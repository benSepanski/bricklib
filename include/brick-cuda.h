--- conflicted
+++ resolved
@@ -7,122 +7,6 @@
 #ifndef BRICK_BRICK_CUDA_H
 #define BRICK_BRICK_CUDA_H
 
-<<<<<<< HEAD
-#include <cassert>
-#include <cstdio>
-#include <brick.h>
-#include <cuda_runtime.h>
-
-/**
- * @brief Check the return of CUDA calls, do nothing during release build
- */
-#ifdef NDEBUG
-#define cudaCheck(x) x
-#else
-#define cudaCheck(x) _cudaCheck(x, #x ,__FILE__, __LINE__)
-#endif
-
-
-/// Internal for #cudaCheck(x)
-template<typename T>
-void _cudaCheck(T e, const char *func, const char *call, const int line) {
-  if (e != cudaSuccess) {
-    printf("\"%s\" at %d in %s\n\treturned %d\n-> %s\n", func, line, call, (int) e, cudaGetErrorString(e));
-    exit(EXIT_FAILURE);
-  }
-}
-
-#define validateIsDevicePointer(x) _validateIsDevicePointer(x, #x, __FILE__, __LINE__)
-#ifdef NDEBUG
-#define validateIsDevicePointer_if_dbg(x)
-#else
-#define validateIsDevicePointer_if_dbg(x) _validateIsDevicePointer(x, #x, __FILE__, __LINE__)
-#endif
-/**
- * @brief throw std::runtime_error if ptr is not a device pointer.
- * Exits if cudaPointerGetAttributes does not terminate successfully.
- * @param ptr the pointer to check
- */
-inline void _validateIsDevicePointer(const void *ptr, const char *errorMsg, const char *file, const int line)
-{
-  cudaPointerAttributes attributes;
-  cudaError_t e = cudaPointerGetAttributes(&attributes, ptr);
-  if(e != cudaSuccess)
-  {
-    printf("\"%s\" called from %s at line %d in %s\n\treturned %d\n-> %s\n",
-           "cudaPointerGetAttributes(&attributes, ptr)", errorMsg, line, file, (int) e, cudaGetErrorString(e));
-    exit(EXIT_FAILURE);
-  }
-  if(attributes.type != cudaMemoryTypeDevice)
-  {
-    std::ostringstream errorMsgStream;
-    errorMsgStream << "ERROR at" << *errorMsg << " (" << *file << ":" << line << ")";
-    errorMsgStream << " ptr points to ";
-    switch(attributes.type)
-    {
-      case cudaMemoryTypeUnregistered: errorMsgStream << "unregistered"; break;
-      case cudaMemoryTypeHost: errorMsgStream << "host"; break;
-      case cudaMemoryTypeManaged: errorMsgStream << "managed"; break;
-      default: errorMsgStream << "unrecognized";
-    }
-    errorMsgStream << " memory space, not device.";
-    throw std::runtime_error(errorMsgStream.str());
-  }
-}
-
-/**
- * @brief Moving BrickInfo to or from GPU (allocate new)
- * @tparam dims implicit when used with bInfo argument
- * @param bInfo BrickInfo to copy from host or GPU
- * @param kind Currently must be cudaMemcpyHostToDevice or cudaMemcpyDeviceToHost
- * @return a new BrickInfo struct allocated on the destination
- */
-template<unsigned dims, typename CommunicatingDims>
-BrickInfo<dims, CommunicatingDims> movBrickInfo(BrickInfo<dims, CommunicatingDims> &bInfo, cudaMemcpyKind kind) {
-  assert(kind == cudaMemcpyHostToDevice || kind == cudaMemcpyDeviceToHost);
-
-  // Make a copy
-  BrickInfo<dims, CommunicatingDims> ret = bInfo;
-  constexpr unsigned numCommDims = CommunicatingDims::numCommunicatingDims(dims);
-  size_t size = bInfo.nbricks * static_power<3, numCommDims>::value * sizeof(unsigned);
-
-  if (kind == cudaMemcpyHostToDevice) {
-    cudaCheck(cudaMalloc(&ret.adj, size));
-  } else {
-    ret.adj = (unsigned (*)[static_power<3, numCommDims>::value]) malloc(size);
-  }
-  cudaCheck(cudaMemcpy(ret.adj, bInfo.adj, size, kind));
-  return ret;
-}
-
-/**
- * @brief Moving BrickStorage to or from GPU (allocate new)
- * @param bStorage BrickStorage to copy from
- * @param kind Currently must be either cudaMemcpyHostToDevice or cudaMemcpyDeviceToHost
- * @return a new BrickStorage struct allocated on the destination
- */
-inline BrickStorage movBrickStorage(BrickStorage &bStorage, cudaMemcpyKind kind) {
-  assert(kind == cudaMemcpyHostToDevice || kind == cudaMemcpyDeviceToHost);
-
-  bool isToDevice = (kind == cudaMemcpyHostToDevice);
-  // Make a copy
-  BrickStorage ret = bStorage;
-  size_t size = bStorage.step * bStorage.chunks * sizeof(bElem);
-  bElem *datptr;
-  if (isToDevice) {
-    cudaCheck(cudaMalloc(&datptr, size));
-  } else {
-    datptr = (bElem *) malloc(size);
-  }
-  cudaCheck(cudaMemcpy(datptr, bStorage.dat.get(), size, kind));
-  if (isToDevice) {
-    ret.dat = std::shared_ptr<bElem>(datptr, [](bElem *p) { cudaCheck(cudaFree(p));});
-  } else {
-    ret.dat = std::shared_ptr<bElem>(datptr, [](bElem *p) { free(p); });
-  }
-  return ret;
-}
-=======
 #include <cuda_runtime.h>
 
 #define gpuMalloc(p, s) cudaMalloc(p, s)
@@ -133,7 +17,6 @@
 #define gpuFree(p) cudaFree(p)
 #define gpuGetErrorString(e) cudaGetErrorString(e)
 #define gpuSuccess cudaSuccess
->>>>>>> 344ae308
 
 #include "brick-gpu.h"
 
